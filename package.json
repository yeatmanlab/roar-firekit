--- conflicted
+++ resolved
@@ -1,10 +1,6 @@
 {
   "name": "@bdelab/roar-firekit",
-<<<<<<< HEAD
-  "version": "9.6.1",
-=======
   "version": "9.7.1",
->>>>>>> 3a02dfd6
   "description": "A library to facilitate Firebase authentication and Cloud Firestore interaction for ROAR apps",
   "main": "lib/index.js",
   "types": "lib/index.d.ts",
