--- conflicted
+++ resolved
@@ -1,10 +1,6 @@
 {
   "name": "@bdelab/roar-firekit",
-<<<<<<< HEAD
-  "version": "10.5.0-alpha.0",
-=======
   "version": "9.2.0",
->>>>>>> 04e35b76
   "description": "A library to facilitate Firebase authentication and Cloud Firestore interaction for ROAR apps",
   "main": "lib/index.js",
   "types": "lib/index.d.ts",
@@ -66,13 +62,9 @@
     "lib/**/*"
   ],
   "dependencies": {
-<<<<<<< HEAD
-    "@bdelab/roar-firekit": "10.5.0-alpha.0",
-=======
     "@bdelab/roar-firekit": "^4.1.1",
     "ajv": "^8.17.1",
     "ajv-errors": "^3.0.0",
->>>>>>> 04e35b76
     "crc-32": "^1.2.2",
     "dot-object": "^2.1.4",
     "firebase": "^9.23.0",
