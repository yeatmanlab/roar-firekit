--- conflicted
+++ resolved
@@ -1,10 +1,6 @@
 {
   "name": "@bdelab/roar-firekit",
-<<<<<<< HEAD
-  "version": "3.12.2",
-=======
   "version": "3.12.9",
->>>>>>> 78f4fe96
   "description": "A library to facilitate Firebase authentication and Cloud Firestore interaction for ROAR apps",
   "main": "lib/index.js",
   "types": "lib/index.d.ts",
