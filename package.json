--- conflicted
+++ resolved
@@ -1,10 +1,6 @@
 {
   "name": "@bdelab/roar-firekit",
-<<<<<<< HEAD
   "version": "1.3.3",
-=======
-  "version": "2.0.2",
->>>>>>> 9be9e601
   "description": "A library to facilitate Firebase authentication and Cloud Firestore interaction for ROAR apps",
   "main": "lib/index.js",
   "types": "lib/index.d.ts",
@@ -59,11 +55,8 @@
     "@typescript-eslint/parser": "^5.13.0",
     "eslint": "^8.10.0",
     "eslint-config-prettier": "^8.5.0",
-<<<<<<< HEAD
     "jest": "^27.5.1",
     "node-firestore-import-export": "github:cuong0993/node-firestore-import-export",
-=======
->>>>>>> 9be9e601
     "prettier": "^2.5.1",
     "typedoc": "^0.22.13",
     "typescript": "^4.6.2"
@@ -75,23 +68,11 @@
     "@google-cloud/storage": "^6.9.4",
     "caller": "^1.1.0",
     "decomment": "^0.9.5",
-<<<<<<< HEAD
     "dot-object": "^2.1.4",
     "firebase": "^9.18.0",
     "js-yaml": "^4.1.0",
     "lodash": "^4.17.21",
     "status-code-enum": "^1.0.0",
-=======
-    "exponential-backoff": "^3.1.1",
-    "firebase": "^9.6.8",
-    "firebase-admin": "^11.5.0",
-    "firebase-functions": "^4.2.1",
-    "jest": "^29.5.0",
-    "js-yaml": "^4.1.0",
-    "papaparse": "^5.4.0",
-    "stream-buffers": "^3.0.2",
-    "ts-jest": "^29.0.5",
->>>>>>> 9be9e601
     "uuid": "^8.3.2"
   }
 }